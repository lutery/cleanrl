site_name: CleanRL User Guide
theme:
  name: material
  features:
    # - navigation.instant
    - navigation.tracking
    # - navigation.tabs
    # - navigation.tabs.sticky
    - navigation.sections
    - navigation.expand
    - navigation.top
    - search.suggest
    - search.highlight
  palette:
    - media: "(prefers-color-scheme: dark)" 
      scheme: slate
      primary: teal
      accent: light green
      toggle:
        icon: material/lightbulb
        name: Switch to light mode
    - media: "(prefers-color-scheme: light)" 
      scheme: default
      primary: green
      accent: deep orange
      toggle:
        icon: material/lightbulb-outline
        name: Switch to dark mode

plugins:
  - search
#adding git repo
repo_url: https://github.com/vwxyzjn/cleanrl
repo_name: vwxyzjn/cleanrl
#markdown_extensions 
markdown_extensions:
  - abbr
  - pymdownx.highlight
  - pymdownx.inlinehilite
  - pymdownx.superfences
  - pymdownx.snippets
  - admonition
  - pymdownx.details
  - pymdownx.superfences
  - attr_list
  - md_in_html
  - footnotes
  - pymdownx.emoji:
      emoji_index: !!python/name:materialx.emoji.twemoji
      emoji_generator: !!python/name:materialx.emoji.to_svg
  - pymdownx.arithmatex:
      generic: true
  # - toc:
  #     permalink: true
  # - markdown.extensions.codehilite:
  #     guess_lang: false
  # - admonition
  # - codehilite
  # - extra
  # - pymdownx.superfences:
  #     custom_fences:
  #     - name: mermaid
  #       class: mermaid
  #       format: !!python/name:pymdownx.superfences.fence_code_format ''
  # - pymdownx.tabbed
extra_css:
  - stylesheets/extra.css
# extra_javascript:
#   - js/termynal.js
#   - js/custom.js
nav:
  - Overview: index.md
  - Get Started:
    - get-started/installation.md
    - get-started/basic-usage.md
    - get-started/experiment-tracking.md
    - get-started/examples.md
    - get-started/benchmark-utility.md
  - RL Algorithms:
    - rl-algorithms/overview.md
    - rl-algorithms/ppo.md
    - rl-algorithms/dqn.md
    - rl-algorithms/c51.md
    - rl-algorithms/ddpg.md
<<<<<<< HEAD
    - rl-algorithms/rnd.md
  - Open RL Benchmark: open-rl-benchmark.md
=======
    - rl-algorithms/sac.md
    - rl-algorithms/td3.md
    - rl-algorithms/ppg.md
  # - Open RL Benchmark: open-rl-benchmark.md
  - Community:
    - contribution.md
    - made-with-cleanrl.md
>>>>>>> ee262daa
  - Advanced:
    - advanced/resume-training.md
  - Cloud Integration: 
    - cloud/installation.md
    - cloud/submit-experiments.md
#footer
extra:
  social:
    - icon: fontawesome/solid/envelope
      link: mailto:costa.huang@outlook.com
    - icon: fontawesome/brands/twitter
      link: https://twitter.com/vwxyzjn
    - icon: fontawesome/brands/github
      link: https://github.com/vwxyzjn/cleanrl
copyright: Copyright &copy; 2021, CleanRL. All rights reserved.
extra_javascript:
#   - javascripts/mathjax.js
#   - https://polyfill.io/v3/polyfill.min.js?features=es6
  - https://cdn.jsdelivr.net/npm/mathjax@3/es5/tex-mml-chtml.js<|MERGE_RESOLUTION|>--- conflicted
+++ resolved
@@ -82,10 +82,6 @@
     - rl-algorithms/dqn.md
     - rl-algorithms/c51.md
     - rl-algorithms/ddpg.md
-<<<<<<< HEAD
-    - rl-algorithms/rnd.md
-  - Open RL Benchmark: open-rl-benchmark.md
-=======
     - rl-algorithms/sac.md
     - rl-algorithms/td3.md
     - rl-algorithms/ppg.md
@@ -93,7 +89,6 @@
   - Community:
     - contribution.md
     - made-with-cleanrl.md
->>>>>>> ee262daa
   - Advanced:
     - advanced/resume-training.md
   - Cloud Integration: 
