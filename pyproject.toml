--- conflicted
+++ resolved
@@ -1,11 +1,6 @@
 [tool.poetry]
-<<<<<<< HEAD
-name = "cleanrl-test"
-version = "1.1.2"
-=======
 name = "cleanrl"
 version = "1.1.0"
->>>>>>> d0d6baed
 description = "High-quality single file implementation of Deep Reinforcement Learning algorithms with research-friendly features"
 authors = ["Costa Huang <costa.huang@outlook.com>"]
 packages = [
@@ -45,11 +40,7 @@
 optuna = {version = "^3.0.1", optional = true}
 optuna-dashboard = {version = "^0.7.2", optional = true}
 rich = {version = "<12.0", optional = true}
-<<<<<<< HEAD
-envpool = {version = "^0.7.1", optional = true}
-=======
 envpool = {version = "^0.6.4", optional = true}
->>>>>>> d0d6baed
 PettingZoo = {version = "1.18.1", optional = true}
 SuperSuit = {version = "3.4.0", optional = true}
 multi-agent-ale-py = {version = "0.1.11", optional = true}
@@ -117,7 +108,7 @@
 [tool.poetry.group.envpool]
 optional = true
 [tool.poetry.group.envpool.dependencies]
-envpool = "^0.7.1"
+envpool = "^0.6.4"
 
 [tool.poetry.group.pettingzoo]
 optional = true
